--- conflicted
+++ resolved
@@ -24,22 +24,9 @@
 
 """Simple library to subscribe to messages."""
 
-<<<<<<< HEAD
-
-import logging
-import time
-from datetime import datetime, timedelta
-=======
 import datetime as dt
 import logging
 import time
-from time import sleep
-from threading import Lock
-from urllib.parse import urlsplit
-
-# pylint: disable=E0611
-from zmq import LINGER, NOBLOCK, POLLIN, PULL, SUB, SUBSCRIBE, Poller, ZMQError
->>>>>>> 963f621b
 
 from posttroll import config
 from posttroll.message import _MAGICK
@@ -119,21 +106,7 @@
         The callback will be called with the received messages from the
         specified subscription. Good for pushed 'inproc' messages from another thread.
         """
-<<<<<<< HEAD
         return self._subscriber.add_hook_pull(address, callback)
-=======
-        LOGGER.info("Subscriber adding PULL hook %s", str(address))
-        socket = get_context().socket(PULL)
-        socket.connect(address)
-        if self.poller:
-            self.poller.register(socket, POLLIN)
-        self._add_hook(socket, callback)
-
-    def _add_hook(self, socket, callback):
-        """Add a generic hook. The passed socket has to be "receive only"."""
-        self._hooks.append(socket)
-        self._hooks_cb[socket] = callback
->>>>>>> 963f621b
 
     @property
     def addresses(self):
